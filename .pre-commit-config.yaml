---
default_install_hook_types: [pre-commit, commit-msg]
repos:
  - repo: https://github.com/lyz-code/yamlfix
    rev: 1.17.0
    hooks:
      - id: yamlfix
        args: [-c, .yamlfix.toml]
  - repo: https://github.com/pre-commit/pre-commit-hooks
    rev: v5.0.0
    hooks:
      - id: check-added-large-files
      - id: check-case-conflict
      - id: check-merge-conflict
      - id: trailing-whitespace
      - id: check-xml
      - id: check-json
      - id: check-toml
      - id: check-yaml
      - id: no-commit-to-branch
      - id: mixed-line-ending
      - id: end-of-file-fixer
  - repo: local
    hooks:
      - id: sensitive-data-leak-urls
        name: Sensitive data leak - URLs
        entry: (?<!polarion-opensource@)(?<!www\.)sbb\.ch
        language: pygrep
        types: [text]
      - id: sensitive-data-leak-ue-numbers
        name: Sensitive data leak - UE numbers
        entry: \b([uUeE]{1,2})\d{5,6}\b
        language: pygrep
        types: [text]
  - repo: local
    hooks:
      - id: mypy
        name: mypy
        entry: poetry run mypy
        language: system
        types: [python]
        exclude: (^tests/)
        args: [--config-file, pyproject.toml]
        require_serial: true  # Serial processing is required for mypy (better performance and error reporting)
  - repo: https://github.com/astral-sh/ruff-pre-commit
    rev: v0.9.2
    hooks:
      - id: ruff-format
      - id: ruff
  - repo: https://github.com/python-poetry/poetry
    rev: 2.0.1
    hooks:
      - id: poetry-lock
      - id: poetry-check
  - repo: https://github.com/zricethezav/gitleaks
<<<<<<< HEAD
    rev: v8.23.1
=======
    rev: v8.23.3
>>>>>>> a94ea718
    hooks:
      - id: gitleaks
  - repo: https://github.com/grigoriev/pre-commit-check-git-user
    rev: v0.9.0
    hooks:
      - id: check-git-config-user-email
        args: [--templates, ^\S+\.\S+@sbb\.ch$]
  - repo: https://github.com/commitizen-tools/commitizen
    rev: v4.1.0
    hooks:
      - id: commitizen
  - repo: https://github.com/hadolint/hadolint
    rev: v2.12.0
    hooks:
      - id: hadolint<|MERGE_RESOLUTION|>--- conflicted
+++ resolved
@@ -53,11 +53,7 @@
       - id: poetry-lock
       - id: poetry-check
   - repo: https://github.com/zricethezav/gitleaks
-<<<<<<< HEAD
-    rev: v8.23.1
-=======
     rev: v8.23.3
->>>>>>> a94ea718
     hooks:
       - id: gitleaks
   - repo: https://github.com/grigoriev/pre-commit-check-git-user
