from __future__ import annotations

import logging
import os
from typing import TYPE_CHECKING

from starlette.datastructures import FormData, UploadFile

<<<<<<< HEAD
if TYPE_CHECKING:  # noqa: TCH004
=======
from app.sanitization import sanitize_for_logging

if TYPE_CHECKING:
>>>>>>> 4ccf7180
    from fastapi import Request

logger = logging.getLogger(__name__)


class FormParser:
    """
    Helper class to parse multipart form data with configurable limits
    from environment variables.
    """

    def __init__(
        self,
        max_files: int | None = None,
        max_fields: int | None = None,
        max_part_size: int | None = None,
    ) -> None:
        self.max_files = max_files or self._get_int_env("FORM_MAX_FILES", 1000)
        self.max_fields = max_fields or self._get_int_env("FORM_MAX_FIELDS", 1000)
        self.max_part_size = max_part_size or self._get_int_env("FORM_MAX_PART_SIZE", 10 * 1024 * 1024)
        logger.debug("FormParser initialized with limits - max_files: %d, max_fields: %d, max_part_size: %d", self.max_files, self.max_fields, self.max_part_size)

    @staticmethod
    def _get_int_env(name: str, default: int) -> int:
        """Read positive int from env var or fall back to default."""
        try:
            value = int(os.environ.get(name, str(default)))
            return max(0, value)
        except (ValueError, TypeError):
            return default

    async def parse(self, request: Request) -> FormData:
        """
        Parse the form with configured limits.
        """
        logger.debug("Parsing multipart form data with configured limits")
        form_data = await request.form(
            max_files=self.max_files,
            max_fields=self.max_fields,
            max_part_size=self.max_part_size,
        )
        logger.info("Parsed form data successfully")
        return form_data

    @staticmethod
    def html_from_form(form: FormData, encoding: str = "utf-8") -> str:
        """
        Extract the "html" field from the form and decode if needed.
        """
        logger.debug("Extracting HTML field from form with encoding: %s", encoding)
        html_field = form.get("html")
        if html_field is None:
            logger.error('Required form field "html" is missing from multipart request')
            raise AssertionError('Required form field "html" is missing from multipart request')
        html_content = html_field.decode(encoding) if isinstance(html_field, bytes) else str(html_field)
        logger.debug("Extracted HTML content, size: %d characters", len(html_content))
        return html_content

    @staticmethod
    def collect_files_from_form(form: FormData) -> list[UploadFile]:
        """
        Collect files from the "files" field.
        """
        logger.debug("Collecting files from form data")
        files: list[UploadFile] = []
        for v in form.getlist("files"):
            if isinstance(v, UploadFile):
                if not v.filename:
                    v.filename = "attachment.bin"
                    logger.debug("Assigned default filename: attachment.bin")
                files.append(v)
                logger.debug("Collected file: %s", sanitize_for_logging(v.filename or "unknown", max_length=100))
        logger.info("Collected %d files from form", len(files))
        return files<|MERGE_RESOLUTION|>--- conflicted
+++ resolved
@@ -6,13 +6,9 @@
 
 from starlette.datastructures import FormData, UploadFile
 
-<<<<<<< HEAD
-if TYPE_CHECKING:  # noqa: TCH004
-=======
 from app.sanitization import sanitize_for_logging
 
 if TYPE_CHECKING:
->>>>>>> 4ccf7180
     from fastapi import Request
 
 logger = logging.getLogger(__name__)
