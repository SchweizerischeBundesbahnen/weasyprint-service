--- conflicted
+++ resolved
@@ -32,12 +32,8 @@
       - name: Set up Python from .tool-versions
         uses: actions/setup-python@e797f83bcb11b83ae66e0230d6156d7c80228e7c  # v6.0.0
         with:
-<<<<<<< HEAD
-          python-version: '3.13'
-=======
           python-version-file: .tool-versions
 
->>>>>>> ad304859
       - name: 🧱 Install uv
         uses: astral-sh/setup-uv@3259c6206f993105e3a61b142c2d97bf4b9ef83d  # v7.1.0
         with:
