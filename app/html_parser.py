--- conflicted
+++ resolved
@@ -1,10 +1,7 @@
 from __future__ import annotations
 
-<<<<<<< HEAD
 import logging
-=======
 import warnings
->>>>>>> 26e88998
 from typing import TypedDict
 from weakref import WeakKeyDictionary
 
