--- conflicted
+++ resolved
@@ -15,11 +15,7 @@
           ref: ${{ github.event.pull_request.head.ref }}
           repository: ${{ github.event.pull_request.head.repo.full_name }}
           fetch-depth: 0
-<<<<<<< HEAD
-      - uses: actions/setup-python@0b93645e9fea7318ecaed2b359559ac225c90a2b  # v5.3.0
-=======
       - uses: actions/setup-python@42375524e23c412d93fb67b49958b491fce71c38  # v5.4.0
->>>>>>> 6bd1428f
         with:
           python-version: 3.x
       - run: pip install commitizen
