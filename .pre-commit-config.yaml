---
default_install_hook_types: [pre-commit, commit-msg]
repos:
  - repo: https://github.com/lyz-code/yamlfix
    rev: 1.17.0
    hooks:
      - id: yamlfix
        args: [-c, .yamlfix.toml]
  - repo: https://github.com/pre-commit/pre-commit-hooks
    rev: v5.0.0
    hooks:
      - id: check-added-large-files
      - id: check-case-conflict
      - id: check-merge-conflict
      - id: trailing-whitespace
      - id: check-xml
      - id: check-json
      - id: check-toml
      - id: check-yaml
      - id: no-commit-to-branch
      - id: mixed-line-ending
      - id: end-of-file-fixer
  - repo: local
    hooks:
      - id: sensitive-data-leak-urls
        name: Sensitive data leak - URLs
        entry: (?<!polarion-opensource@)(?<!www\.)sbb\.ch
        language: pygrep
        types: [text]
      - id: sensitive-data-leak-ue-numbers
        name: Sensitive data leak - UE numbers
        entry: \b([uUeE]{1,2})\d{5,6}\b
        language: pygrep
        types: [text]
  - repo: local
    hooks:
      - id: mypy
        name: mypy
        entry: poetry run mypy
        language: system
        types: [python]
        exclude: (^tests/)
        args: [--config-file, pyproject.toml]
        require_serial: true  # Serial processing is required for mypy (better performance and error reporting)
  - repo: https://github.com/astral-sh/ruff-pre-commit
<<<<<<< HEAD
    rev: v0.9.6
=======
    rev: v0.9.7
>>>>>>> 8210b42c
    hooks:
      - id: ruff-format
      - id: ruff
  - repo: https://github.com/python-poetry/poetry
    rev: 2.1.1
    hooks:
      - id: poetry-lock
      - id: poetry-check
  - repo: https://github.com/zricethezav/gitleaks
    rev: v8.24.0
    hooks:
      - id: gitleaks
  - repo: https://github.com/grigoriev/pre-commit-check-git-user
    rev: v0.9.0
    hooks:
      - id: check-git-config-user-email
        args: [--templates, ^\S+\.\S+@sbb\.ch$]
  - repo: https://github.com/commitizen-tools/commitizen
    rev: v4.2.2
    hooks:
      - id: commitizen
  - repo: https://github.com/hadolint/hadolint
    rev: v2.12.0
    hooks:
      - id: hadolint<|MERGE_RESOLUTION|>--- conflicted
+++ resolved
@@ -43,11 +43,7 @@
         args: [--config-file, pyproject.toml]
         require_serial: true  # Serial processing is required for mypy (better performance and error reporting)
   - repo: https://github.com/astral-sh/ruff-pre-commit
-<<<<<<< HEAD
-    rev: v0.9.6
-=======
     rev: v0.9.7
->>>>>>> 8210b42c
     hooks:
       - id: ruff-format
       - id: ruff
