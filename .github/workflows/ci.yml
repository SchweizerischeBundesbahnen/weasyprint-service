---
name: Build & Release
on:
  push:
    branches: ['**']
  pull_request:
    branches: [main]
permissions:
  contents: write
  pull-requests: write
  packages: write
env:
  REGISTRY: ghcr.io
  REGISTRY_USERNAME: ${{ github.actor }}
  REGISTRY_PASSWORD: ${{ secrets.GITHUB_TOKEN }}
  IMAGE_NAME: ${{ github.repository }}  # Image name will be <account>/<repo>
jobs:
  verify-with-tox:
    runs-on: ubuntu-latest
    steps:
      - name: 📄 Checkout code
        uses: actions/checkout@11bd71901bbe5b1630ceea73d27597364c9af683  # v4.2.2
        with:
          fetch-depth: 0
      - name: 🧱 Install Poetry
        run: curl -sSL https://install.python-poetry.org | python3 -
      - name: 🧱 Setup Python
        uses: actions/setup-python@0b93645e9fea7318ecaed2b359559ac225c90a2b  # v5.3.0
        with:
          python-version: '3.13'
          cache: poetry
      - name: 🧱 Install dependencies
        run: poetry install --all-extras
      - name: 🧪 Run tests
        run: poetry run tox
      - name: Docker Hadolint
        uses: hadolint/hadolint-action@d292784f8f3eacda47060b259a580467b0ba410c
        with:
          format: tty
  release-please:
    needs: verify-with-tox
    runs-on: ubuntu-latest
    steps:
      - uses: actions/checkout@11bd71901bbe5b1630ceea73d27597364c9af683  # v4.2.2
      - id: release
        if: github.event_name != 'pull_request' && github.ref_name == 'main'
        uses: googleapis/release-please-action@7987652d64b4581673a76e33ad5e98e3dd56832f  # v4.1.3
        with:
          release-type: simple
          include-v-in-tags: false
      - name: Log into registry ${{ env.REGISTRY }}
        uses: docker/login-action@9780b0c442fbb1117ed29e0efdff1e18412f7567  # v3.3.0
        with:
          registry: ${{ env.REGISTRY }}
          username: ${{ env.REGISTRY_USERNAME }}
          password: ${{ env.REGISTRY_PASSWORD }}
      - name: Prepare tags for Docker meta
        id: tags
        env:
          # When release-please is skipped, these values will be empty
          release_created: ${{ steps.release.outputs.release_created }}
          version: ${{ steps.release.outputs.version }}
        run: |
          tags=""
          if [[ "$release_created" = 'true' ]]; then
            tags="type=semver,pattern={{version}},value=$version
          type=semver,pattern={{major}},value=$version
          type=semver,pattern={{major}}.{{minor}},value=$version"
          else
            tags="type=ref,event=branch
          type=ref,event=pr"
          fi
          {
            echo 'tags<<EOF'
            echo "$tags"
            echo EOF
          } >> "$GITHUB_OUTPUT"
      - name: Docker meta
        id: meta
        uses: docker/metadata-action@369eb591f429131d6889c46b94e711f089e6ca96  # v5.6.1
        with:
          images: ${{ env.REGISTRY }}/${{ env.IMAGE_NAME }}
          tags: ${{ steps.tags.outputs.tags }}
      - name: Set up QEMU
<<<<<<< HEAD
        uses: docker/setup-qemu-action@53851d14592bedcffcf25ea515637cff71ef929a  # v3.3.0
      - name: Set up Docker Buildx
        uses: docker/setup-buildx-action@6524bf65af31da8d45b59e8c27de4bd072b392f5  # v3.8.0
      - name: Build and push
        uses: docker/build-push-action@67a2d409c0a876cbe6b11854e3e25193efe4e62d  # v6.12.0
=======
        uses: docker/setup-qemu-action@4574d27a4764455b42196d70a065bc6853246a25  # v3
      - name: Set up Docker Buildx
        uses: docker/setup-buildx-action@f7ce87c1d6bead3e36075b2ce75da1f6cc28aaca  # v3
      - name: Build and push
        uses: docker/build-push-action@0adf9959216b96bec444f325f1e493d4aa344497  # v6
>>>>>>> 6bd1428f
        with:
          context: .
          provenance: false
          push: ${{ github.event_name != 'pull_request' }}
          tags: ${{ steps.meta.outputs.tags }}
          labels: ${{ steps.meta.outputs.labels }}
          platforms: linux/amd64,linux/arm64
          build-args: APP_IMAGE_VERSION=${{ steps.meta.outputs.version }}<|MERGE_RESOLUTION|>--- conflicted
+++ resolved
@@ -82,19 +82,11 @@
           images: ${{ env.REGISTRY }}/${{ env.IMAGE_NAME }}
           tags: ${{ steps.tags.outputs.tags }}
       - name: Set up QEMU
-<<<<<<< HEAD
-        uses: docker/setup-qemu-action@53851d14592bedcffcf25ea515637cff71ef929a  # v3.3.0
-      - name: Set up Docker Buildx
-        uses: docker/setup-buildx-action@6524bf65af31da8d45b59e8c27de4bd072b392f5  # v3.8.0
-      - name: Build and push
-        uses: docker/build-push-action@67a2d409c0a876cbe6b11854e3e25193efe4e62d  # v6.12.0
-=======
         uses: docker/setup-qemu-action@4574d27a4764455b42196d70a065bc6853246a25  # v3
       - name: Set up Docker Buildx
         uses: docker/setup-buildx-action@f7ce87c1d6bead3e36075b2ce75da1f6cc28aaca  # v3
       - name: Build and push
         uses: docker/build-push-action@0adf9959216b96bec444f325f1e493d4aa344497  # v6
->>>>>>> 6bd1428f
         with:
           context: .
           provenance: false
