--- conflicted
+++ resolved
@@ -24,7 +24,6 @@
     "pypdf==6.1.1",
 ]
 
-<<<<<<< HEAD
 [project.optional-dependencies]
 dev = [
     "pre-commit==4.3.0",
@@ -41,20 +40,8 @@
     "pymupdf==1.26.5",
     "pypdf==6.1.1",
     "httpx==0.28.1",
-    "coverage==7.10.7",
+    "coverage==7.11.0",
 ]
-=======
-[tool.poetry.group.test.dependencies]
-tox = "4.31.0"
-# for debug source code for pytest --> see tox.ini section [testenv]
-docker = "7.1.0"
-pytest = "8.4.2"
-pytest-asyncio = "^1.0.0"
-pymupdf = "1.26.5"
-pypdf = "6.1.1"
-httpx = "0.28.1"
-coverage = "7.11.0"
->>>>>>> 694c0fc4
 
 [build-system]
 requires = ["hatchling"]
