import io
import logging
import time
from collections import Counter
from pathlib import Path
from typing import NamedTuple

import docker
import pypdf as PyPDF
import pytest
import requests
from docker.models.containers import Container
from PIL import Image, ImageChops

from tests import utils_pdf


class TestParameters(NamedTuple):
    base_url: str
    request_session: requests.Session
    container: Container
    # prevent pytest from collecting NamedTuple as a test
    __test__ = False


@pytest.fixture(scope="module")
def weasyprint_container():
    """
    Setup function for building and starting the weasyprint-service image.
    Runs once per module and is cleaned up after execution

    Yields:
        Container: Built docker container
    """
    client = docker.from_env()
    image, _ = client.images.build(path=".", tag="weasyprint_service", buildargs={"APP_IMAGE_VERSION": "1.0.0"})
    container = client.containers.run(
        image=image,
        detach=True,
        name="weasyprint_service",
        ports={"9080": 9080},
        init=True,  # Enable Docker's init process (equivalent to tini)
        auto_remove=True,  # Ensure container is automatically removed after it stops
        labels={"test-suite": "weasyprint-service"},
    )
    time.sleep(5)

    yield container

    try:
        container.stop()
    except Exception:
        pass  # container may already be stopped/removed due to auto_remove=True


@pytest.fixture(scope="module")
def test_parameters(weasyprint_container: Container):
    """
    Setup function for test parameters and request session.
    Runs once per module and is cleaned up after execution.

    Args:
        weasyprint_container (Container): weasyprint-service docker container

    Yields:
        TestParameters: The setup test parameters
    """
    base_url = "http://localhost:9080"
    request_session = requests.Session()
    yield TestParameters(base_url, request_session, weasyprint_container)
    request_session.close()


def test_container_no_error_logs(test_parameters: TestParameters) -> None:
    logs = test_parameters.container.logs()

    assert len(logs.splitlines()) == 7


def test_convert_simple_html(test_parameters: TestParameters) -> None:
    simple_html = "<html><body>My test body</body</html>"

    response = __call_convert_html(base_url=test_parameters.base_url, request_session=test_parameters.request_session, data=simple_html, print_error=True)
    assert response.status_code == 200
    stream = io.BytesIO(response.content)
    pdf_reader = PyPDF.PdfReader(stream)
    total_pages = len(pdf_reader.pages)
    assert total_pages == 1
    first_page = pdf_reader.pages[0].extract_text()
    assert "My test body" in first_page
    assert response.headers.get("Weasyprint-Version")
    assert response.headers.get("Python-Version")


def test_convert_complex_html(test_parameters: TestParameters) -> None:
    html = __load_test_html("tests/test-data/test-specification.html")
    response = __call_convert_html(base_url=test_parameters.base_url, request_session=test_parameters.request_session, data=html, print_error=True)
    assert response.status_code == 200
    stream = io.BytesIO(response.content)
    pdf_reader = PyPDF.PdfReader(stream)
    total_pages = len(pdf_reader.pages)
    assert total_pages == 4
    page = pdf_reader.pages[1].extract_text()
    assert "Test Specification" in page


def test_convert_complex_html_without_embedded_attachments(test_parameters: TestParameters) -> None:
    html = __load_test_html("tests/test-data/test-specification.html")
    response = __call_convert_html_with_attachments(
        base_url=test_parameters.base_url,
        request_session=test_parameters.request_session,
        data=html,
        print_error=True
    )
    assert response.status_code == 200
    stream = io.BytesIO(response.content)
    pdf_reader = PyPDF.PdfReader(stream)
    total_pages = len(pdf_reader.pages)
    assert total_pages == 4
    page = pdf_reader.pages[1].extract_text()
    assert "Test Specification" in page


def test_convert_complex_html_with_embedded_attachments(test_parameters: TestParameters) -> None:
    # Prepare HTML and two files to embed as attachments
    html = __load_test_html("tests/test-data/test-specification.html")

    file1_path = Path("tests/test-data/html-with-attachments/attachment1.pdf")
    file2_path = Path("tests/test-data/html-with-attachments/attachment2.pdf")

    file1_bytes = file1_path.read_bytes()
    file2_bytes = file2_path.read_bytes()

    files = [
        ("files", (file1_path.name, file1_bytes, "application/pdf")),
        ("files", (file2_path.name, file2_bytes, "application/pdf")),
    ]

    response = __call_convert_html_with_attachments(
        base_url=test_parameters.base_url,
        request_session=test_parameters.request_session,
        data=html,
        print_error=True,
        files=files,
    )

    assert response.status_code == 200

    stream = io.BytesIO(response.content)
    pdf_reader = PyPDF.PdfReader(stream)

    # Basic PDF validation
    assert len(pdf_reader.pages) == 4
    page = pdf_reader.pages[1].extract_text()
    assert "Test Specification" in page

    # Validate attachments
    # Use high-level API if available in pypdf 6
    names = getattr(pdf_reader, "attachments", None)
    attachment_names = set(names.keys())

    assert file1_path.name in attachment_names
    assert file2_path.name in attachment_names


def test_convert_html_with_embedded_attachments(test_parameters: TestParameters) -> None:
    html = __load_test_html("tests/test-data/html-with-attachments.html")

    file1_path = Path("tests/test-data/html-with-attachments/attachment1.pdf")
    file2_path = Path("tests/test-data/html-with-attachments/attachment2.pdf")
    file3_path = Path("tests/test-data/html-with-attachments/attachment3.pdf")

    file1_bytes = file1_path.read_bytes()
    file2_bytes = file2_path.read_bytes()
    file3_bytes = file3_path.read_bytes()

    files = [
        ("files", (file1_path.name, file1_bytes, "application/pdf")),
        ("files", (file2_path.name, file2_bytes, "application/pdf")),
        ("files", (file3_path.name, file3_bytes, "application/pdf")),
    ]

    response = __call_convert_html_with_attachments(
        base_url=test_parameters.base_url,
        request_session=test_parameters.request_session,
        data=html,
        print_error=True,
        files=files,
    )

    assert response.status_code == 200

    stream = io.BytesIO(response.content)
    pdf_reader = PyPDF.PdfReader(stream)

    # Basic PDF validation
    assert len(pdf_reader.pages) == 1
    page = pdf_reader.pages[0].extract_text()
    assert "Lorem ipsum dolor sit amet, consectetur adipiscing elit." in page

    # Validate attachments
    attachments = utils_pdf.extract_all_attachments(pdf_reader)

    expected = [
        (file1_path.name, 'NamesTree'),
        (file2_path.name, 'NamesTree'),
        (file3_path.name, 'NamesTree'),
        (file1_path.name, 'Annot:p0'),
        (file2_path.name, 'Annot:p0'),
        (file1_path.name, 'Annot:p0'),
    ]
    assert Counter(attachments) == Counter(expected)


def test_convert_svg(test_parameters: TestParameters) -> None:
    html = __load_test_html("tests/test-data/svg-image.html")
    response = __call_convert_html(base_url=test_parameters.base_url, request_session=test_parameters.request_session, data=html, print_error=True)
    assert response.status_code == 200

    # Render all pages to PNGs and compare all pages to references
    pages_png = utils_pdf.pdf_bytes_to_png_pages(response.content)


    ref_base = Path("tests/test-data/expected/svg-image-ref.png")
    try:
        utils_pdf.assert_png_pages_equal_to_refs(pages_png, ref_base)
    except utils_pdf.ReferenceGenerated:
        pytest.skip(
            f"Reference(s) {ref_base} were missing and have been generated (for all pages). Re-run tests."
        )
    except utils_pdf.ReferenceMissing as e:
        pytest.skip(str(e))


def test_convert_svg_as_base64(test_parameters: TestParameters) -> None:
    html = __load_test_html("tests/test-data/svg-image-as-base64.html")
    response = __call_convert_html(base_url=test_parameters.base_url, request_session=test_parameters.request_session, data=html, print_error=True)
    assert response.status_code == 200

    # Render all pages to PNGs and compare all pages to references
    pages_png = utils_pdf.pdf_bytes_to_png_pages(response.content)


    ref_base = Path("tests/test-data/expected/svg-image-as-base64-ref.png")
    try:
        utils_pdf.assert_png_pages_equal_to_refs(pages_png, ref_base)
    except utils_pdf.ReferenceGenerated:
        pytest.skip(
            f"Reference(s) {ref_base} were missing and have been generated (for all pages). Re-run tests."
        )
    except utils_pdf.ReferenceMissing as e:
        pytest.skip(str(e))


def test_convert_svg_without_xmlns(test_parameters: TestParameters) -> None:
    html = __load_test_html("tests/test-data/svg-image-without-xmlns.html")
    response = __call_convert_html(base_url=test_parameters.base_url, request_session=test_parameters.request_session, data=html, print_error=True)
    assert response.status_code == 200

    # Render all pages to PNGs and compare all pages to references
    pages_png = utils_pdf.pdf_bytes_to_png_pages(response.content)


    ref_base = Path("tests/test-data/expected/svg-image-ref.png")
    try:
        utils_pdf.assert_png_pages_equal_to_refs(pages_png, ref_base)
    except utils_pdf.ReferenceGenerated:
        pytest.skip(
            f"Reference(s) {ref_base} were missing and have been generated (for all pages). Re-run tests."
        )
    except utils_pdf.ReferenceMissing as e:
        pytest.skip(str(e))


@pytest.mark.parametrize("scale", [1.0, 2.0, 3.125, 6.25])
def test_convert_svg_with_scale_factor(scale: float, test_parameters: TestParameters) -> None:
    """
    Integration test: render svg-image.html with different scale_factor values and
    compare rasterized first page PNGs with reference images.

    If a reference image is missing and the environment variable UPDATE_EXPECTED_REFS=1
    is set, the test will generate the reference PNG into tests/test-data/expected and skip
    with an explanatory message.
    """
    html = __load_test_html("tests/test-data/svg-image.html")
    params = f"scale_factor={scale}"
    response = __call_convert_html(
        base_url=test_parameters.base_url,
        request_session=test_parameters.request_session,
        data=html,
        print_error=True,
        parameters=params,
    )
    assert response.status_code == 200

    # Render first page to PNG at high rasterization scale to reveal anti-aliasing differences
    # 10x zoom to better visualize quality differences coming from device scale factor
    zoom = 10.0
    page_png_bytes = utils_pdf.pdf_bytes_to_png_pages(response.content, zoom=zoom)[0]

    # Determine reference path
    # Use a stable string format for floating point values in filenames
    scale_str = ("%g" % scale).rstrip("0").rstrip(".") if "." in f"{scale}" else f"{scale}"
    # Ensure we keep at least one decimal for integer-like floats (e.g., 1.0 -> 1.0)
    if scale.is_integer():
        scale_str = f"{int(scale)}.0"
    ref_path = Path(f"tests/test-data/expected/svg-image-ref-scale-{scale_str}.png")

    # Open produced image
    produced_img = Image.open(io.BytesIO(page_png_bytes))

    if not ref_path.exists():
        import os
        if os.environ.get("UPDATE_EXPECTED_REFS", "0") == "1":
            # Generate the missing reference files: hi-res PNG (10x) and matching PDF next to it
            ref_path.parent.mkdir(parents=True, exist_ok=True)
            ref_path.write_bytes(page_png_bytes)
            pdf_ref_path = ref_path.with_suffix(".pdf")
            pdf_ref_path.write_bytes(response.content)
            pytest.skip(
                f"Reference {ref_path} (and {pdf_ref_path}) was missing and has been generated at 10x raster scale. Re-run tests."
            )
        else:
            pytest.skip(
                f"Missing reference image {ref_path}. Set UPDATE_EXPECTED_REFS=1 to generate references (PNG and PDF), "
                f"then commit them under tests/test-data/expected."
            )

    ref_image = Image.open(ref_path)
    # Basic sanity: mode and size should match
    assert produced_img.mode == ref_image.mode and produced_img.size == ref_image.size, (
        f"Image mode/size mismatch for scale={scale}. "
        f"Got mode={produced_img.mode}, size={produced_img.size}; "
        f"expected mode={ref_image.mode}, size={ref_image.size} from {ref_path}"
    )

    # Pixel-by-pixel comparison
    diff_bbox = ImageChops.difference(produced_img, ref_image).getbbox()
    assert diff_bbox is None, f"Rendered image differs from reference for scale={scale} at bbox={diff_bbox}"


def test_convert_incorrect_data(test_parameters: TestParameters) -> None:
    wrong_data = bytes([0xFF])
    response = __call_convert_html(base_url=test_parameters.base_url, request_session=test_parameters.request_session, data=wrong_data, print_error=False)
    assert response.status_code == 400


<<<<<<< HEAD
=======
def test_svg_has_no_extra_labels(test_parameters: TestParameters) -> None:
    html = __load_test_html("tests/test-data/test-svg.html")
    response = __call_convert_html(base_url=test_parameters.base_url, request_session=test_parameters.request_session, data=html, print_error=True)
    assert response.status_code == 200
    stream = io.BytesIO(response.content)
    pdf_reader = PyPDF.PdfReader(stream)
    total_pages = len(pdf_reader.pages)
    assert total_pages == 1
    page = pdf_reader.pages[0].extract_text()
    assert "cannotdisplay" not in page


>>>>>>> 495bc999
@pytest.mark.parametrize(
    "variant, is_supported",
    [
        ("pdf/a-1b", True),
        ("pdf/a-2b", True),
        ("pdf/a-3b", True),
        ("pdf/a-4b", True),
        ("pdf/a-2u", True),
        ("pdf/a-3u", True),
        ("pdf/a-4u", True),
        ("", True),
        ("pdf/a-5b", False),
        ("pdf/a-5u", False),
        ("some_string", False),
    ],
)
def test_supported_pdf_variants(variant: str, is_supported: bool, test_parameters: TestParameters) -> None:
    simple_html = f"<html><body>Pdf variant {variant}</body</html>"
    response = __call_convert_html(base_url=test_parameters.base_url, request_session=test_parameters.request_session, data=simple_html, print_error=True, parameters=f"pdf_variant={variant}")
    if is_supported:
        assert response.status_code == 200
        stream = io.BytesIO(response.content)
        pdf_reader = PyPDF.PdfReader(stream)
        total_pages = len(pdf_reader.pages)
        assert total_pages == 1
        first_page = pdf_reader.pages[0].extract_text()
        assert f"Pdf variant {variant}" in first_page
        result_metadata_variant = utils_pdf.get_pdf_variant_from_metadata(pdf_reader)
        assert variant == result_metadata_variant
    else:
        assert response.status_code == 400


def test_convert_html_with_custom_metadata(test_parameters: TestParameters) -> None:
    html = __load_test_html("tests/test-data/html-with-custom-metadata.html")
    # Enable inclusion of custom metadata in the generated PDF
    response = __call_convert_html(
        base_url=test_parameters.base_url,
        request_session=test_parameters.request_session,
        data=html,
        print_error=True,
        parameters="custom_metadata=true",
    )

    assert response.status_code == 200

    stream = io.BytesIO(response.content)
    pdf_reader = PyPDF.PdfReader(stream)

    # Basic PDF validation
    assert len(pdf_reader.pages) == 1
    page_text = pdf_reader.pages[0].extract_text()
    assert "Lorem ipsum dolor sit amet, consectetur adipiscing elit." in page_text

    # Validate metadata populated from HTML meta tags
    metadata = pdf_reader.metadata
    assert metadata is not None, "Expected metadata to be present when custom_metadata=true"

    title: str = metadata.get("/Title")
    author: str = metadata.get("/Author")
    keywords: str = metadata.get("/Keywords")
    creator: str = metadata.get("/Creator")
    producer: str = metadata.get("/Producer")

    assert title == "test with custom metadata"
    assert "Jane Doe, John Doe" in author
    assert "HTML, CSS, PDF, custom, fields, metadata" in keywords
    assert creator == "HTML generator"
    assert producer.startswith("WeasyPrint")




def __load_test_html(file_path: str) -> str:
    with Path(file_path).open(encoding="utf-8") as html_file:
        html = html_file.read()
        return html

def __call_convert_html_with_attachments(base_url: str, request_session: requests.Session, data, print_error, parameters=None, files: list[tuple[str, tuple[str, bytes, str | None]]] | None = None) -> requests.Response:
    url = f"{base_url}/convert/html-with-attachments"
    headers = {"Accept": "*/*"}
    payload = {"html": data}
    try:
        response = request_session.request(method="POST", url=url, headers=headers, data=payload, files=files,
                                           verify=True, params=parameters)
        if response.status_code // 100 != 2 and print_error:
            logging.error(f"Error: Unexpected response: '{response}'")
            logging.error(f"Error: Response content: '{response.content}'")
        return response
    except requests.exceptions.RequestException as e:
        logging.error(f"Error: {e}")
        raise


def __call_convert_html(base_url: str, request_session: requests.Session, data, print_error, parameters=None) -> requests.Response:
    url = f"{base_url}/convert/html"
    headers = {"Accept": "*/*", "Content-Type": "text/html"}
    try:
        response = request_session.request(method="POST", url=url, headers=headers, data=data, verify=True, params=parameters)
        if response.status_code // 100 != 2 and print_error:
            logging.error(f"Error: Unexpected response: '{response}'")
            logging.error(f"Error: Response content: '{response.content}'")
        return response
    except requests.exceptions.RequestException as e:
        logging.error(f"Error: {e}")
        raise<|MERGE_RESOLUTION|>--- conflicted
+++ resolved
@@ -345,8 +345,6 @@
     assert response.status_code == 400
 
 
-<<<<<<< HEAD
-=======
 def test_svg_has_no_extra_labels(test_parameters: TestParameters) -> None:
     html = __load_test_html("tests/test-data/test-svg.html")
     response = __call_convert_html(base_url=test_parameters.base_url, request_session=test_parameters.request_session, data=html, print_error=True)
@@ -359,7 +357,6 @@
     assert "cannotdisplay" not in page
 
 
->>>>>>> 495bc999
 @pytest.mark.parametrize(
     "variant, is_supported",
     [
