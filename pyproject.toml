[project]
name = "weasyprint-service"
version = "0.0.0"  # the version is controlled by the pipeline
description = "Service for https://github.com/Kozea/WeasyPrint"
authors = [
    {name = "SBB Polarion Team", email = "polarion-opensource@sbb.ch"},
]
license = "Apache License 2.0"
readme = "README.md"
requires-python = ">=3.13"
dynamic = ["dependencies"]
# Dependencies moved back to [tool.poetry.dependencies] for Renovate compatibility
# See: https://github.com/renovatebot/renovate/issues/33509
# TODO: Migrate back to [project.dependencies] when Renovate adds Poetry v2 support
# dependencies = [
#     "weasyprint==65.1",
#     "defusedxml==0.7.1",
#     "fastapi==0.115.12",
#     "uvicorn==0.34.3",
#     "requests==2.32.4",
# ]

[tool.poetry]
packages = [{include = "app"}]

# this duplication and legacy format must be kept until Renovate support is added for [project.dependencies] for poetry-lock updates
# for more information check comments above
[tool.poetry.dependencies]
python = ">=3.13"
weasyprint = "66.0"
defusedxml = "0.7.1"
fastapi = "0.119.0"
uvicorn = "0.37.0"
requests = "2.32.5"
starlette = "^0.47.2"
python-multipart = "^0.0.20"
beautifulsoup4 = "^4.13.5"
html5lib = "^1.1"
playwright = "^1.49.0"
pillow = "^11.1.0"
<<<<<<< HEAD
psutil = "^7.1.0"
=======
pypdf = "6.1.1"
>>>>>>> d9504752

[tool.poetry.group.dev.dependencies]
pre-commit = "4.3.0"
ruff = "0.14.0"
mypy = "1.18.2"
types-defusedxml = "0.7.0.20250822"

[tool.poetry.group.test.dependencies]
tox = "4.31.0"
# for debug source code for pytest --> see tox.ini section [testenv]
docker = "7.1.0"
pytest = "8.4.2"
pytest-asyncio = "^1.0.0"
pymupdf = "1.26.5"
pypdf = "6.1.1"
httpx = "0.28.1"
coverage = "7.10.7"

[build-system]
requires = ["poetry-core"]
build-backend = "poetry.core.masonry.api"

[tool.ruff]
line-length = 240
fix = true
show-fixes = true
exclude = [
    "tests/*"  # Exclude all test files from linting
]

[tool.ruff.lint]
extend-select = [
    # --- Recommended ---
    "E", "W", # pycodestyle errors and warnings
    "F",      # Pyflakes
    "I",      # isort
    "C4",     # flake8-comprehensions
    "C90",    # mccabe
    "B",      # flake8-bugbear
    "UP",     # pyupgrade
    "S",      # flake8-bandit
    "PL",     # Pylint
    "PTH",    # flake8-pathlib
    "TCH",    # type-checking imports
    "SIM",    # flake8-simplify
    "T20",    # flake8-print
    "ERA",    # eradicate
]

[tool.ruff.lint.per-file-ignores]
"tests/*" = [
    "S101", # No assert rule (bandit)
    "PLR2004", # No magic values (pylint)
    "F405", # undefined-local-with-import-star-usage (pyflakes)
    "F403", # No import * (pyflakes)
]
"scripts/load_test.py" = [
    "T201", # print statements allowed in CLI scripts
    "PLR2004", # magic values allowed (HTTP status codes, percentiles)
    "PLC0415", # import location flexible for optional dependencies
    "C901", # complexity allowed in CLI main function
]

[tool.ruff.format]
line-ending = "lf"

[tool.ruff.lint.pylint]
max-args = 7

[tool.mypy]
explicit_package_bases = true
disallow_untyped_defs = true
exclude = ["tests/.*", "examples/.*", "scripts/.*"]
install_types = true
non_interactive = true<|MERGE_RESOLUTION|>--- conflicted
+++ resolved
@@ -38,11 +38,8 @@
 html5lib = "^1.1"
 playwright = "^1.49.0"
 pillow = "^11.1.0"
-<<<<<<< HEAD
 psutil = "^7.1.0"
-=======
 pypdf = "6.1.1"
->>>>>>> d9504752
 
 [tool.poetry.group.dev.dependencies]
 pre-commit = "4.3.0"
