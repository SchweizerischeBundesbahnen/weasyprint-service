--- conflicted
+++ resolved
@@ -13,13 +13,10 @@
     "gevent>=24.11.1,<25.0.0",
     "weasyprint>=65,<66",
     "defusedxml>=0.7.1,<0.8.0",
-<<<<<<< HEAD
     "flask-swagger-ui>=4.11.1,<5.0.0",
     "apispec (>=6.8.1,<7.0.0)",
     "apispec-webframeworks (>=1.2.0,<2.0.0)",
     "marshmallow (>=3.26.1,<4.0.0)"
-=======
->>>>>>> b8554c10
 ]
 
 [tool.poetry]
